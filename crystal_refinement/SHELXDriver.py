--- conflicted
+++ resolved
@@ -55,11 +55,8 @@
         self.run_SHELXTL_command(suppress_output=suppress_output, cmd=cmd)
         return self.get_res_file()
 
-<<<<<<< HEAD
-    def run_SHELXTL_command(self, cmd="xl.exe", suppress_output=True):
-=======
-    def run_SHELXTL_command(self, cmd="xl", suppress_output=False):
->>>>>>> 0b44bd3e
+
+    def run_SHELXTL_command(self, cmd="xl", suppress_output=True):
         """
         Runs the shelx command
         :param cmd: command to call
