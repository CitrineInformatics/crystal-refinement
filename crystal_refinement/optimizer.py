from SHELXDriver import SHELXDriver
import os, re, copy, math, itertools, random
import numpy as np
import shutil
from pymatgen.io.cif import CifParser
from pymatgen.core.composition import Element
import utils


class Optimizer:
    """
    Class for performing single crystal refinement
    """
    def __init__(self):
        self.ins_history = []  # History of all previous ins files
        self.r1_history = []  # History of all previous R1 values

    def run(self, path_to_xl, path_to_xs, ins_path, input_prefix, output_prefix, use_wine=False):
        """
        Method to run the optimization
        :param path_to_xl: path to xl executable
        :param path_to_xs: path to xs executable
        :param ins_path: path to ins file output by xprep
        :param input_prefix: prefix of ins file (eg for file.ins, the prefix would be "file")
        :param output_prefix: prefix of the result file that the optimizer will output
        :return:
        """

        # Copy ins and hkl file to output prefix
        os.chdir(ins_path)
        shutil.copy(os.path.join(ins_path, input_prefix + ".hkl"), os.path.join(ins_path, output_prefix + ".hkl"))
        shutil.copy(os.path.join(ins_path, input_prefix + ".ins"), os.path.join(ins_path, output_prefix + ".ins"))

        self.driver = SHELXDriver(ins_path=ins_path, prefix=output_prefix, path_to_xl=path_to_xl, path_to_xs=path_to_xs, use_wine=use_wine)

        # Check that the ins file is direct from xprep, without having been run before
        f = open(output_prefix + ".ins")
        assert len(f.readlines()) < 15, "Error: Must run optimizer directly on output from xprep, without other changes"

        # Run first iteration using xs
        self.driver.run_SHELXTL_command(cmd="xs")
        shutil.copy(os.path.join(ins_path, output_prefix + ".res"), os.path.join(ins_path, output_prefix + ".ins"))

        # Read in and run initial SHELXTL file
        ins_file = self.driver.get_ins_file()
        self.run_iter(ins_file)

        # Optimization
        if self.r1_history[-1] > 0.1:
            self.identify_sites()
        else:
            self.try_add_q()
            self.try_remove_site()

        self.switch_elements()
        # There is currently an inherent assumption that switch elements will never be called after site mixing, since
        # after site mixing, the indices don't line up anymore

        self.try_site_mixing()
        self.change_occupancy()
        self.try_exti()
        self.try_anisotropy()
        self.use_suggested_weights()
        self.use_suggested_weights()

        print "Done with optimization"



    def run_iter(self, ins_file, ins_history=None, r1_history=None):
        """
        Run the given ins file through SHELXTL and record the file and resulting r1

        :param ins_file: SHELXFile object
        :return res: SHELXFile object
        """
        if ins_history is None:
            ins_history = self.ins_history

        if r1_history is None:
            r1_history = self.r1_history
        ins_history.append(copy.deepcopy(ins_file))
        res = self.driver.run_SHELXTL(ins_file)
        r1_history.append(res.r1)
        return res

    def get_bonds(self, ins_file):
        """
        Get the bonds defined in the given ins_file

        :param ins_file: SHELXFile object
        :return res: List of bond tuples (element 1, element 2, bond length)
        """
        ins_file.add_no_arg_command("ACTA")
        self.driver.run_SHELXTL(ins_file)
        ins_file.remove_command("ACTA")

        with open(self.driver.cif_file) as f:
            cif_file = CifParser.from_string(f.read())

        cif_dict = cif_file.as_dict().values()[0]
        return zip(cif_dict["_geom_bond_atom_site_label_1"], cif_dict["_geom_bond_atom_site_label_2"],
                   [float(x.replace("(", "").replace(")", "")) for x in cif_dict["_geom_bond_distance"]])

    def identify_sites(self):
        """
        If the initial r1 is large, use bond lengths instead of the r1 score as the criteria for identifying which
        electron density peaks are atom sites
        """
        ins_file = self.driver.get_res_file()
        shortest_possible_bond = self.get_shortest_bond(ins_file)
        for i in range(5):
            to_delete = set()
            for bond in sorted(self.get_bonds(ins_file), key=lambda tup: tup[2]):
                # Threshold on how short the bonds are
                if bond[2] / shortest_possible_bond < 0.5:
                    a1_num = int(re.search('\d+', bond[0]).group(0))
                    a2_num = int(re.search('\d+', bond[1]).group(0))
                    to_delete.add(max(a1_num, a2_num))

            ins_file.remove_sites_by_number(to_delete)
            self.run_iter(ins_file)
            ins_file = self.driver.get_res_file()


    def switch_elements(self):
        ins_file = self.driver.get_res_file()

        # Want to make changes from largest displacement to smallest
        displacements = map((lambda x: x.displacement), ins_file.crystal_sites)
        order = (np.argsort(np.asarray(displacements))[::-1]).tolist()
        num_elems = len(ins_file.elements)
        for i in order:
            for elem in range(1, num_elems+1):
                ins_file.change_element(i, elem)
                self.run_iter(ins_file)
            best_elem = np.argmin(self.r1_history[-num_elems:]) + 1
            ins_file.change_element(i, best_elem)
        self.run_iter(ins_file)

    def try_anisotropy(self):
        """
        Test if adding anisotropy reduces R1 value.  If it does, do so.
        :return:
        """

        ins_file = self.driver.get_res_file()
        prev_ins = copy.deepcopy(ins_file)

        #  Try with anisotropy
        ins_file.add_anisotropy()
        self.run_iter(ins_file)

        #  If anisotropy did not help, revert the ins file
        if self.r1_history[-2] < self.r1_history[-1]:
            self.run_iter(prev_ins)

    def try_exti(self):
        """
        Test if adding extinguishing reduces R1 value.  If it does, do so.
        :return:
        """

        ins_file = self.driver.get_res_file()
        prev_ins = copy.deepcopy(ins_file)

        #  Try with extinguishing
        ins_file.add_exti()
        self.run_iter(ins_file)

        #  If exti did not help, revert the ins file
        if self.r1_history[-2] < self.r1_history[-1]:
            self.run_iter(prev_ins)

    def try_add_q(self):
        """
        Try adding q peaks to main crystal sites if it decreases R value
        :return:
        """

        r_before = self.r1_history[-1]
        ins_file = self.driver.get_res_file()
        prev_ins = copy.deepcopy(ins_file)

        # This threshold could be scaled based on the potential atoms
        if ins_file.q_peaks[0].electron_density > 10:
            ins_file.move_q_to_crystal()
            # Find best element for new site
            num_elems = len(ins_file.elements)
            for elem in range(1, num_elems + 1):
                ins_file.change_element(len(ins_file.crystal_sites)-1, elem)
                self.run_iter(ins_file)
            best_elem = np.argmin(self.r1_history[-num_elems:]) + 1
            ins_file.change_element(len(ins_file.crystal_sites)-1, best_elem)
            self.run_iter(ins_file)

            #   If adding one peak helped, recursively try adding another peak until it stops helping
            if self.r1_history[-1] < r_before:
                self.try_add_q()

            #  If adding peak didn't help, take it back off
            else:
                self.run_iter(prev_ins)


    def use_suggested_weights(self):
        """
        Stop re-initializing weights each time--use previously suggested weights
        :return:
        """
        ins_file = self.driver.get_res_file()
        ins_file.remove_command("WGHT")
        ins_file.commands.append(("WGHT", ins_file.suggested_weight_vals))
        self.run_iter(ins_file)

    def try_remove_site(self, use_ml_model=False):
        """
        Remove crystal sites if they result in bond distances that are too short
        :param ml_model: if True, a machine learning model is used to predict the correct bond length.
                         if False, the ideal bond length is approximated as the sum of the atomic radii
        :return:
        """

        ins_file = self.driver.get_res_file()
        prev_ins = copy.deepcopy(ins_file)
        r_before = self.r1_history[-1]
        r_penalty = 1.1
        bonds = self.get_bonds(ins_file)
        threshold = 0.1
        while True:
            ins_file = copy.deepcopy(prev_ins)
            to_delete = set()
            for a1, a2, distance in bonds:
                ideal_distance = utils.get_ideal_bond_length(a1, a2, use_ml_model)
                # if the distance is too small, remove the lower density atom
                if (ideal_distance - distance) / ideal_distance > threshold:
                    a1_num = int(re.search('\d+', a1).group(0))
                    a2_num = int(re.search('\d+', a2).group(0))
                    to_delete.add(max(a1_num, a2_num))
            ins_file.remove_sites_by_number(to_delete)
            self.run_iter(ins_file)
            if self.r1_history[-1] < r_before * r_penalty or len(to_delete) == 0:
                break
            threshold *= 1.1

    def get_shortest_bond(self, ins_file):
        return sorted([utils.get_ideal_bond_length(el.capitalize(), el.capitalize()) for el in ins_file.elements])[0]

    def change_occupancy(self):
        ins_file = self.driver.get_res_file()

        # Want to make changes from largest displacement to smallest
        displacements = map((lambda x: x.displacement), ins_file.crystal_sites)

        for i, displacement in sorted(enumerate(displacements), key=lambda tup: -tup[1]):
            # don't change occupancy of mixed sites
            if ins_file.crystal_sites[i].site_number in ins_file.mixed_site_numbers:
                continue
            ins_file = self.driver.get_res_file()
            prev_ins = copy.deepcopy(ins_file)
            r_before = self.r1_history[-1]

            # only change occupancy if displacement is >= 2 std deviations away from mean
            mean = np.mean(displacements[:i] + displacements[i+1:])
            std = np.std(displacements[:i] + displacements[i+1:])
            if abs(displacement - mean) / std < 2.0:
                break
            ins_file = self.driver.get_res_file()
            ins_file.add_variable_occupancy(i)
            res = self.run_iter(ins_file)
            # if r1 or displacement go up, undo
            if self.r1_history[-1] > r_before or res.crystal_sites[i].displacement > displacement:
                self.run_iter(prev_ins)

    def try_site_mixing(self):
        """
        Try allowing site mixing, where a single crystal site might have mixed occupancy between two different elements
        Only handles pair-wise mixing.
        :param driver: SHELX driver
        """
        ins_file = self.driver.get_res_file()
        element_list = [Element(el.capitalize()) for el in ins_file.elements]
        pairs = []
        probability_threshold = 2E-4

        # For all elements in compound, calculate substitution probabilities
        # If substitution probability is > probability_threshold, then save it to pairs list.
        for i1, i2 in itertools.combinations(range(len(element_list)), 2):
            e1 = element_list[i1]
            e2 = element_list[i2]
            sp = utils.get_substitution_probability(e1, e2)
            if sp > probability_threshold:
                pairs.append(([i1, i2], sp))

        # Sort pairs by substitution probability (largest to smallest)
        pairs = [tup[0] for tup in sorted(pairs, key=lambda tup: -tup[1])]

        tried = []
        # Keep adding site mixing until we've already tried adding site mixing at the top priority sites
        while True:
            bonds = self.get_bonds(ins_file)
            mixing_priority = utils.site_mixing_priority(bonds)
            # In case of ties, find all top tied priorities
            top_priority_score = mixing_priority[0][1]
            top_priority = [priority[0] for priority in mixing_priority if np.abs(priority[1] - top_priority_score) < 0.001]

            # For each of these top priorities, try site mixing
            fail = 0
            for i in top_priority:
                if i in tried:
                    fail += 1
                    continue
                tried.append(i)
                local_ins_history = [self.ins_history[-1]]
                local_r1_history = [self.r1_history[-1]]
                prev_ins = copy.deepcopy(ins_file)
                for pair in pairs:
                    ins_file = copy.deepcopy(prev_ins)
                    ins_file.add_site_mixing(site_number=i, mixing_element_indices=pair)
                    self.run_iter(ins_file, ins_history=local_ins_history, r1_history=local_r1_history)
                    occupancy_var = float(self.driver.get_res_file().fvar_vals[-1])

                    # If the occupancy isn't really split, undo it
                    if occupancy_var < 0.02 or occupancy_var > 0.98:
                        local_ins_history = local_ins_history[:-1]
                        local_r1_history = local_r1_history[:-1]

                best_idx = np.argmin(local_r1_history)
                ins_file = local_ins_history[best_idx]
                self.run_iter(ins_file)
            if fail == len(top_priority):
                break


def test_all(path_to_SXTL_dir, ins_folder, input_prefix="absfac1", output_prefix="temp"):
    subdirs = os.listdir(ins_folder)
    for dirname in subdirs:
        if dirname[0] != "." and dirname[0] != "!":
            print dirname
            test_single(path_to_SXTL_dir, os.path.join(ins_folder, dirname), input_prefix, output_prefix)


def test_single(path_to_SXTL_dir, dirname, input_prefix="absfac1", output_prefix="temp", print_files=False, use_wine=False):
    try:
        ins_path = os.path.join(dirname, "work") + "/"
        for filename in os.listdir(os.path.join(dirname, "Anton")):
            if ".hkl" in filename:
                shutil.copy(os.path.join(dirname, "Anton", filename),
                            os.path.join(ins_path, input_prefix + ".hkl"))
            if ".res" in filename:
                final_res = os.path.join(dirname, "Anton", filename)
    except Exception:
        try:
            ins_path = dirname + "/"
            open(os.path.join(dirname, "1.hkl"))
            open(os.path.join(dirname, "1.ins"))
            final_res = os.path.join(dirname, "result.res")
            open(final_res)
        except Exception:
            print "File structure failure"
            print "~" * 50
            return

<<<<<<< HEAD
    opt = run_single(path_to_SXTL_dir, ins_path, input_prefix, output_prefix)
=======
    # try:
    opt = run_single(path_to_SXTL_dir, ins_path, input_prefix, output_prefix, use_wine=use_wine)
>>>>>>> aba04d14
    opt_r1 = opt.r1_history[-1]

    r1_tol = 2e-4
    anton_r1 = float(re.search("REM R1 =  (\d\.\d+)", open(final_res).read()).group(1))
    print "Initial r1 = {}".format(opt.r1_history[0])
    print "Optimizer r1 = {}".format(opt_r1)
    print "Reference r1 = {}".format(anton_r1)
    if opt_r1 - anton_r1 > r1_tol:
        print "Not success!"
    if print_files:
        print "Optimizer final result:"
        print open(os.path.join(ins_path, output_prefix + ".res")).read()
        print "Reference final result:"
        print open(final_res).read()
    print "~" * 50


def run_single(path_to_SXTL_dir, ins_path, input_prefix="absfac1", output_prefix="temp", use_wine=False):
    opt = Optimizer()
    opt.run(path_to_SXTL_dir+"xl", path_to_SXTL_dir+"xs", ins_path, input_prefix, output_prefix, use_wine=use_wine)
    return opt


def run_all(path_to_SXTL_dir, ins_folder, input_prefix="absfac1", output_prefix="temp"):
    subdirs = os.listdir(ins_folder)
    print subdirs
    for dirname in subdirs:
        if dirname[0] != ".":
            print dirname
            opt = run_single(path_to_SXTL_dir, os.path.join(ins_folder, dirname), input_prefix, output_prefix)
            print "Initial r1: {}".format(opt.r1_history[0])
            print "Final r1: {}".format(opt.r1_history[-1])

def main():
    path_to_SXTL_dir = "/Users/eantono/Documents/program_files/xtal_refinement/SXTL/"
    # ins_folder = "/Users/eantono/Documents/project_files/xtal_refinement/copy/"
    ins_folder = "/Users/eantono/Documents/project_files/xtal_refinement/!UNSEEN 4-2-1-4/"
    subdir = "Er4Ru2InGe4"
    # path_to_SXTL_dir = "/Users/julialing/Documents/GitHub/crystal_refinement/shelxtl/SXTL/"
    # ins_path = "/Users/julialing/Documents/DataScience/crystal_refinement/temp/"

    # test_all(path_to_SXTL_dir, ins_folder)
    run_all(path_to_SXTL_dir, ins_folder, input_prefix="1")
    # test_single(path_to_SXTL_dir, os.path.join(ins_folder, subdir + "/"), "absfac1", print_files=True)
    # run_single(path_to_SXTL_dir, os.path.join(ins_path, "work/"), "absfac1")

if __name__ == "__main__":
    main()

<|MERGE_RESOLUTION|>--- conflicted
+++ resolved
@@ -361,12 +361,8 @@
             print "~" * 50
             return
 
-<<<<<<< HEAD
-    opt = run_single(path_to_SXTL_dir, ins_path, input_prefix, output_prefix)
-=======
-    # try:
+
     opt = run_single(path_to_SXTL_dir, ins_path, input_prefix, output_prefix, use_wine=use_wine)
->>>>>>> aba04d14
     opt_r1 = opt.r1_history[-1]
 
     r1_tol = 2e-4
@@ -386,17 +382,17 @@
 
 def run_single(path_to_SXTL_dir, ins_path, input_prefix="absfac1", output_prefix="temp", use_wine=False):
     opt = Optimizer()
-    opt.run(path_to_SXTL_dir+"xl", path_to_SXTL_dir+"xs", ins_path, input_prefix, output_prefix, use_wine=use_wine)
+    opt.run(os.path.join(path_to_SXTL_dir, "xl"), os.path.join(path_to_SXTL_dir, "xs"), ins_path, input_prefix, output_prefix, use_wine=use_wine)
     return opt
 
 
-def run_all(path_to_SXTL_dir, ins_folder, input_prefix="absfac1", output_prefix="temp"):
+def run_all(path_to_SXTL_dir, ins_folder, input_prefix="absfac1", output_prefix="temp", use_wine=False):
     subdirs = os.listdir(ins_folder)
     print subdirs
     for dirname in subdirs:
         if dirname[0] != ".":
             print dirname
-            opt = run_single(path_to_SXTL_dir, os.path.join(ins_folder, dirname), input_prefix, output_prefix)
+            opt = run_single(path_to_SXTL_dir, os.path.join(ins_folder, dirname), input_prefix, output_prefix, use_wine)
             print "Initial r1: {}".format(opt.r1_history[0])
             print "Final r1: {}".format(opt.r1_history[-1])
 
@@ -409,7 +405,7 @@
     # ins_path = "/Users/julialing/Documents/DataScience/crystal_refinement/temp/"
 
     # test_all(path_to_SXTL_dir, ins_folder)
-    run_all(path_to_SXTL_dir, ins_folder, input_prefix="1")
+    run_all(path_to_SXTL_dir, ins_folder, input_prefix="1", use_wine=True)
     # test_single(path_to_SXTL_dir, os.path.join(ins_folder, subdir + "/"), "absfac1", print_files=True)
     # run_single(path_to_SXTL_dir, os.path.join(ins_path, "work/"), "absfac1")
 
