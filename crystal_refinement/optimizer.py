--- conflicted
+++ resolved
@@ -29,19 +29,12 @@
         os.chdir(ins_path)
         shutil.copy(ins_path + input_prefix + ".hkl", ins_path + output_prefix + ".hkl")
         shutil.copy(ins_path + input_prefix + ".ins", ins_path + output_prefix + ".ins")
-<<<<<<< HEAD
-
-        self.driver = SHELXDriver(ins_path=ins_path, prefix=output_prefix, path_to_SXTL_dir=path_to_SXTL_dir, use_wine=use_wine)
-=======
-        driver = SHELXDriver(ins_path=ins_path, prefix=output_prefix, path_to_xl=path_to_xl, path_to_xs=path_to_xs, use_wine=use_wine)
+
+        self.driver = SHELXDriver(ins_path=ins_path, prefix=output_prefix, path_to_xl=path_to_xl, path_to_xs=path_to_xs, use_wine=use_wine)
 
         # Check that the ins file is direct from xprep, without having been run before
         f = open(output_prefix + ".ins")
-        line_count = 0
-        for line in f:
-            line_count += 1
-        assert line_count < 15, "Error: Must run optimizer directly on output from xprep, without other changes"
->>>>>>> 0b44bd3e
+        assert len(f.readlines()) < 15, "Error: Must run optimizer directly on output from xprep, without other changes"
 
         # Run first iteration using xs
         self.driver.run_SHELXTL_command(cmd="xs")
@@ -303,12 +296,9 @@
             bonds = self.get_bonds(ins_file)
             mixing_priority = utils.site_mixing_priority(bonds)
             # In case of ties, find all top tied priorities
-<<<<<<< HEAD
-            top_priority = [priority for priority in mixing_priority if priority == mixing_priority[0]]
-=======
-            top_priority = [priority for priority in mixing_priority if np.abs(priority - mixing_priority[0]) < 0.001]
-
->>>>>>> 0b44bd3e
+            top_priority_score = mixing_priority[0][1]
+            top_priority = [priority[0] for priority in mixing_priority if np.abs(priority[1] - top_priority_score) < 0.001]
+
             # For each of these top priorities, try site mixing
             fail = 0
             for i in top_priority:
@@ -383,13 +373,9 @@
 
 def run_single(path_to_SXTL_dir, ins_path, input_prefix="absfac1", output_prefix="temp"):
     opt = Optimizer()
-<<<<<<< HEAD
-    opt.run(path_to_SXTL_dir, ins_path, input_prefix, output_prefix, use_wine=True)
+    opt.run(path_to_SXTL_dir+"xl", path_to_SXTL_dir+"xs", ins_path, input_prefix, output_prefix, use_wine=True)
     return opt
 
-=======
-    opt.run(path_to_SXTL_dir+"xl", path_to_SXTL_dir+"xs", ins_path, input_prefix, output_prefix, use_wine=True)
->>>>>>> 0b44bd3e
 
 def main():
     path_to_SXTL_dir = "/Users/eantono/Documents/program_files/xtal_refinement/SXTL/"
