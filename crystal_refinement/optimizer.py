from SHELXDriver import SHELXDriver
import os, re, copy, math, itertools, random
import numpy as np
import shutil
from pymatgen.io.cif import CifParser
from pymatgen.core.composition import Element
import utils


class Optimizer:
    """
    Class for performing single crystal refinement
    """
    def __init__(self):
        self.ins_history = []  # History of all previous ins files
        self.r1_history = []  # History of all previous R1 values

    def run(self, path_to_SXTL_dir, ins_path, input_prefix, output_prefix, use_wine=False):
        """
        Method to run the optimization
        :param path_to_SXTL_dir: path to xl/xs executables
        :param ins_path: path to ins file output by xprep
        :param input_prefix: prefix of ins file (eg for file.ins, the prefix would be "file")
        :param output_prefix: prefix of the result file that the optimizer will output
        :return:
        """
        # Copy ins and hkl file to output prefix
        os.chdir(ins_path)
        shutil.copy(ins_path + input_prefix + ".hkl", ins_path + output_prefix + ".hkl")
        shutil.copy(ins_path + input_prefix + ".ins", ins_path + output_prefix + ".ins")
<<<<<<< HEAD
        self.driver = SHELXDriver(ins_path=ins_path, prefix=output_prefix, path_to_SXTL_dir=path_to_SXTL_dir, use_wine=True)

        # Run first iteration
        self.driver.run_SHELXTL_command(cmd="xs")
        shutil.copy(ins_path + output_prefix + ".res", ins_path + output_prefix + ".ins")

        # Read in and run initial SHELXTL file
        ins_file = self.driver.get_ins_file()
        self.run_iter(ins_file)
=======
        driver = SHELXDriver(ins_path=ins_path, prefix=output_prefix, path_to_SXTL_dir=path_to_SXTL_dir, use_wine=use_wine)

        # Run first iteration using xs
        driver.run_SHELXTL_command(cmd="xs")
        shutil.copy(ins_path + output_prefix + ".res", ins_path + output_prefix + ".ins")

        # Read in and run initial SHELX file
        ins_file = driver.get_ins_file()
        self.run_iter(driver, ins_file)

>>>>>>> 6ea5c5db
        # Optimization
        if self.r1_history[-1] > 0.1:
            self.identify_sites()
        else:
            self.try_add_q()
            self.try_remove_site()

        self.switch_elements()
        # There is currently an inherent assumption that switch elements will never be called after site mixing, since
        # after site mixing, the indices don't line up anymore
<<<<<<< HEAD
        self.try_site_mixing()
        self.change_occupancy()
        self.try_exti()
        self.try_anisotropy()
        self.use_suggested_weights()
        self.use_suggested_weights()

    def run_iter(self, ins_file, ins_history=None, r1_history=None):
        """
        Run the given ins file through SHELXTL and record the file and resulting r1
        :param self.driver:
        :param ins_file:
        :return:
=======
        self.try_site_mixing(driver)
        self.change_occupancy(driver)
        self.try_exti(driver)
        self.try_anisotropy(driver)
        self.use_suggested_weights(driver)

    def run_iter(self, driver, ins_file, ins_history=None, r1_history=None):
        """
        Run the given ins file through SHELXTL and record the file and resulting r1
        :param driver: SHELXDriver object
        :param ins_file: SHELXFile object
        :return res: SHELXFile object
>>>>>>> 6ea5c5db
        """
        if ins_history is None:
            ins_history = self.ins_history

        if r1_history is None:
            r1_history = self.r1_history
        ins_history.append(copy.deepcopy(ins_file))
        res = self.driver.run_SHELXTL(ins_file)
        r1_history.append(res.r1)
        return res

<<<<<<< HEAD
    def identify_sites(self):
        ins_file = self.driver.get_res_file()
        shortest_possible_bond = self.get_shortest_bond(ins_file)
        for i in range(5):
            to_delete = set()
            for bond in sorted(self.get_bonds(ins_file), key=lambda tup: tup[2]):
                # Threshold on how short the bonds are
                if bond[2] / shortest_possible_bond < 0.5:
                    a1_num = int(re.search('\d+', bond[0]).group(0))
                    a2_num = int(re.search('\d+', bond[1]).group(0))
                    to_delete.add(max(a1_num, a2_num))

            ins_file.remove_sites_by_number(to_delete)
            self.run_iter(ins_file)
            ins_file = self.driver.get_res_file()

    def is_converged(self, count, max_iter=100):
        converged = False
        if count >= max_iter or self.r1_history[-1] < 0.02:
            converged = True
        return converged

    def switch_elements(self):
        ins_file = self.driver.get_res_file()
=======
    def switch_elements(self, driver):
        ins_file = driver.get_res_file()
>>>>>>> 6ea5c5db

        # Want to make changes from largest displacement to smallest
        displacements = map((lambda x: x.displacement), ins_file.crystal_sites)
        order = (np.argsort(np.asarray(displacements))[::-1]).tolist()
        num_elems = len(ins_file.elements)
        for i in order:
            for elem in range(1, num_elems+1):
                ins_file.change_element(i, elem)
                self.run_iter(ins_file)
            print zip(ins_file.elements, self.r1_history[-num_elems:])
            best_elem = np.argmin(self.r1_history[-num_elems:]) + 1
            ins_file.change_element(i, best_elem)
        self.run_iter(ins_file)

    def try_anisotropy(self):
        """
        Test if adding anisotropy reduces R1 value.  If it does, do so.
<<<<<<< HEAD
        :param self.driver: SHELXTL self.driver to run ins file
=======
        :param driver: SHELX driver to run ins file
>>>>>>> 6ea5c5db
        :return:
        """

        ins_file = self.driver.get_res_file()
        prev_ins = copy.deepcopy(ins_file)

        #  Try with anisotropy
        ins_file.add_anisotropy()
        self.run_iter(ins_file)

        #  If anisotropy did not help, revert the ins file
        if self.r1_history[-2] < self.r1_history[-1]:
            self.run_iter(prev_ins)

    def try_exti(self):
        """
        Test if adding extinguishing reduces R1 value.  If it does, do so.
<<<<<<< HEAD
        :param self.driver: SHELXTL self.driver to run ins file
=======
        :param driver: SHELX driver to run ins file
>>>>>>> 6ea5c5db
        :return:
        """

        ins_file = self.driver.get_res_file()
        prev_ins = copy.deepcopy(ins_file)

        #  Try with extinguishing
        ins_file.add_exti()
        self.run_iter(ins_file)

        #  If exti did not help, revert the ins file
        if self.r1_history[-2] < self.r1_history[-1]:
            self.run_iter(prev_ins)

    def try_add_q(self):
        """
        Try adding q peaks to main crystal sites if it decreases R value
<<<<<<< HEAD
        :param self.driver:
=======
        :param driver: SHELX driver
>>>>>>> 6ea5c5db
        :return:
        """

        r_before = self.r1_history[-1]
        ins_file = self.driver.get_res_file()
        prev_ins = copy.deepcopy(ins_file)
<<<<<<< HEAD

        # This threshold could be scaled based on the potential atoms
        if ins_file.q_peaks[0].electron_density > 10:
            ins_file.move_q_to_crystal()
            num_elems = len(ins_file.elements)
            for elem in range(1, num_elems + 1):
                ins_file.change_element(len(ins_file.crystal_sites)-1, elem)
                self.run_iter(ins_file)
            best_elem = np.argmin(self.r1_history[-num_elems:]) + 1
            ins_file.change_element(len(ins_file.crystal_sites)-1, best_elem)
            self.run_iter(ins_file)

            #   If adding one peak helped, recursively try adding another peak until it stops helping
            if self.r1_history[-1] < r_before:
                self.try_add_q()

            #  If adding peak didn't help, take it back off
            else:
                self.run_iter(prev_ins)


    def use_suggested_weights(self):
        ins_file = self.driver.get_res_file()
=======
        ins_file.move_q_to_crystal()

        # Find best element for new site
        num_elems = len(ins_file.elements)
        for elem in range(1, num_elems + 1):
            ins_file.change_element(len(ins_file.crystal_sites)-1, elem)
            self.run_iter(driver, ins_file)
        best_elem = np.argmin(self.r1_history[-num_elems:]) + 1
        ins_file.change_element(len(ins_file.crystal_sites)-1, best_elem)
        self.run_iter(driver, ins_file)

        #   If adding one peak helped, recursively try adding another peak until it stops helping
        if self.r1_history[-1] < r_before:
            self.try_add_q(driver)

        #  If adding peak didn't help, take it back off
        else:
            self.run_iter(driver, prev_ins)


    def use_suggested_weights(self, driver):
        """
        Stop re-initializing weights each time--use previously suggested weights
        :param driver:
        :return:
        """
        ins_file = driver.get_res_file()
>>>>>>> 6ea5c5db
        ins_file.remove_command("WGHT")
        ins_file.commands.append(("WGHT", ins_file.suggested_weight_vals))
        self.run_iter(ins_file)

<<<<<<< HEAD
    def try_remove_site(self):
        """
        Try adding q peaks to main crystal sites if it decreases R value
        :param self.driver:
=======
    def try_remove_site(self, driver, ml_model=False):
        """
        Remove crystal sites if they result in bond distances that are too short
        :param driver: SHELX driver
        :param ml_model: if True, a machine learning model is used to predict the correct bond length.
                         if False, the ideal bond length is approximated as the sum of the atomic radii
>>>>>>> 6ea5c5db
        :return:
        """

        ins_file = self.driver.get_res_file()
        prev_ins = copy.deepcopy(ins_file)
        r_before = self.r1_history[-1]
        r_penalty = 1.1
<<<<<<< HEAD
        bonds = self.get_bonds(ins_file)
=======

        #  Use CIF file to get distances between sites
        ins_file.add_no_arg_command("ACTA")  # To write out CIF file
        driver.run_SHELXTL(ins_file)
        ins_file.remove_command("ACTA")
        with open(driver.cif_file) as f:
            cif_file = CifParser.from_string(f.read())
        cif_dict = cif_file.as_dict().values()[0]
        bonds = zip(cif_dict["_geom_bond_atom_site_label_1"], cif_dict["_geom_bond_atom_site_label_2"],
                    cif_dict["_geom_bond_distance"])
>>>>>>> 6ea5c5db

        threshold = 0.1
        while True:
            ins_file = copy.deepcopy(prev_ins)
            to_delete = set()
            for a1, a2, distance in bonds:
<<<<<<< HEAD
                # calculate approxiate ideal bond length
                # this should really be covalent radii
                ideal_distance = utils.get_ideal_bond_length(a1, a2)
=======
                distance = float(distance.replace("(", "").replace(")", ""))  # Take off parenthesis
                el1 = Element(re.sub('\d', "", a1))
                el2 = Element(re.sub('\d', "", a2))
                if not ml_model:
                    # Use pymatgen to get approximate bond length = sum of atomic radii
                    ideal_distance = (el1.atomic_radius + el2.atomic_radius)
                # if the distance is too small, remove the lower density atom
>>>>>>> 6ea5c5db
                if (ideal_distance - distance) / ideal_distance > threshold:
                    a1_num = int(re.search('\d+', a1).group(0))
                    a2_num = int(re.search('\d+', a2).group(0))
                    to_delete.add(max(a1_num, a2_num))
            ins_file.remove_sites_by_number(to_delete)
            self.run_iter(ins_file)
            if self.r1_history[-1] < r_before * r_penalty or len(to_delete) == 0:
                break
            threshold *= 1.1

    def get_shortest_bond(self, ins_file):
        return sorted([utils.get_ideal_bond_length(el.capitalize(), el.capitalize()) for el in ins_file.elements])[0]

    def change_occupancy(self):
        ins_file = self.driver.get_res_file()

        # Want to make changes from largest displacement to smallest
        displacements = map((lambda x: x.displacement), ins_file.crystal_sites)

        for i, displacement in sorted(enumerate(displacements), key=lambda tup: -tup[1]):
            # don't change occupancy of mixed sites
            if ins_file.crystal_sites[i].site_number in ins_file.mixed_site_numbers:
                continue
            ins_file = self.driver.get_res_file()
            prev_ins = copy.deepcopy(ins_file)
            r_before = self.r1_history[-1]

            # only change occupancy if displacement is >= 2 std deviations away from mean
            mean = np.mean(displacements[:i] + displacements[i+1:])
            std = np.std(displacements[:i] + displacements[i+1:])
            if abs(displacement - mean) / std < 2.0:
                break
            ins_file = self.driver.get_res_file()
            ins_file.add_variable_occupancy(i)
            res = self.run_iter(ins_file)
            # if r1 or displacement go up, undo
            if self.r1_history[-1] > r_before or res.crystal_sites[i].displacement > displacement:
<<<<<<< HEAD
                self.run_iter(prev_ins)

    def try_site_mixing(self):
        ins_file = self.driver.get_res_file()
=======
                self.run_iter(driver, prev_ins)

    def get_specie(self, el, ox):
        """
        Return string for ion
        :param el: Element abbreviation (eg. Fe, Au, ...)
        :param ox: Oxidation number (eg. +2)
        :return: eg. Fe2+
        """
        if ox > 0:
            return el.symbol + str(ox) + "+"
        else:
            return el.symbol + str(abs(ox)) + "-"

    def get_substitution_probability(self, el1, el2):
        """
        Use pymatgen to calculate substitution probability for use in site mixing
        :param el1: name of first element
        :param el2: name of second element
        :return: total probability of substitution between two elements
        """
        sp = SubstitutionProbability()
        total = 0

        # Sum over all common oxidation states for both elements
        for o1 in el1.common_oxidation_states:
            for o2 in el2.common_oxidation_states:
                total += sp.prob(self.get_specie(el1, o1), self.get_specie(el2, o2))
        return total

    def try_site_mixing(self, driver):
        """
        Try allowing site mixing, where a single crystal site might have mixed occupancy between two different elements
        Only handles pair-wise mixing.
        :param driver: SHELX driver
        """
        ins_file = driver.get_res_file()
>>>>>>> 6ea5c5db

        element_list = [Element(el.capitalize()) for el in ins_file.elements]
        pairs = []
        probability_threshold = 2E-4

        # For all elements in compound, calculate substitution probabilities
        # If substitution probability is > probability_threshold, then save it to pairs list.
        for i1, i2 in itertools.combinations(range(len(element_list)), 2):
            e1 = element_list[i1]
            e2 = element_list[i2]
            sp = utils.get_substitution_probability(e1, e2)
            if sp > probability_threshold:
                pairs.append(([i1, i2], sp))

        # Sort pairs by substitution probability (largest to smallest)
        pairs = [tup[0] for tup in sorted(pairs, key=lambda tup: -tup[1])]

        tried = []
<<<<<<< HEAD
        for i in range(5):
            bonds = self.get_bonds(ins_file)
            mixing_priority = utils.site_mixing_priority(bonds)
            i = mixing_priority[0]
            if i in tried:
                i = mixing_priority[1]
                if i in tried:
                    break
            tried.append(i)
            local_ins_history = [self.ins_history[-1]]
            local_r1_history = [self.r1_history[-1]]
            prev_ins = copy.deepcopy(ins_file)
            for pair in pairs:
                ins_file = copy.deepcopy(prev_ins)
                ins_file.add_site_mixing(i, pair)
                self.run_iter(ins_file, ins_history=local_ins_history, r1_history=local_r1_history)
                occupancy_var = float(self.driver.get_res_file().fvar_vals[-1])
                if occupancy_var < 0.0 or occupancy_var > 1.0:
                    local_ins_history = local_ins_history[:-1]
                    local_r1_history = local_r1_history[:-1]

            best_idx = np.argmin(local_r1_history)
            ins_file = local_ins_history[best_idx]
            self.run_iter(ins_file)


    def get_bonds(self, ins_file):
=======

        # Keep adding site mixing until we've already tried adding site mixing at the top priority sites
        while True:
            mixing_priority = self.site_mixing_priority(driver, ins_file)
            # In case of ties, find all top tied priorities
            top_priority = [priority for priority in mixing_priority if priority == mixing_priority[0]]

            # For each of these top priorities, try site mixing
            fail = 0
            for i in top_priority:
                if i in tried:
                    fail += 1
                    continue
                tried.append(i)
                local_ins_history = [self.ins_history[-1]]
                local_r1_history = [self.r1_history[-1]]
                prev_ins = copy.deepcopy(ins_file)
                for pair in pairs:
                    ins_file = copy.deepcopy(prev_ins)
                    ins_file.add_site_mixing(site_number=i, mixing_element_indices=pair)
                    self.run_iter(driver, ins_file, ins_history=local_ins_history, r1_history=local_r1_history)
                    occupancy_var = float(driver.get_res_file().fvar_vals[-1])

                    # If the occupancy isn't really split, undo it
                    if occupancy_var < 0.02 or occupancy_var > 0.98:
                        local_ins_history = local_ins_history[:-1]
                        local_r1_history = local_r1_history[:-1]

                best_idx = np.argmin(local_r1_history)
                ins_file = local_ins_history[best_idx]
                self.run_iter(driver, ins_file)
            if fail == len(top_priority):
                break


    def site_mixing_priority(self, driver, ins_file):
        """
        Determines priority for adding in site mixing.  Finds most problematic sites based on whether bonds
        are shorter than expected.
        :param driver: SHELX driver
        :param ins_file: SHELX File
        :return:
        """

        # Generate CIF file
>>>>>>> 6ea5c5db
        ins_file.add_no_arg_command("ACTA")
        self.driver.run_SHELXTL(ins_file)
        ins_file.remove_command("ACTA")

<<<<<<< HEAD
        with open(self.driver.cif_file) as f:
            cif_file = CifParser.from_string(f.read())

        cif_dict = cif_file.as_dict().values()[0]
        return zip(cif_dict["_geom_bond_atom_site_label_1"], cif_dict["_geom_bond_atom_site_label_2"],
                [float(x.replace("(", "").replace(")", "")) for x in cif_dict["_geom_bond_distance"]])
=======
        # Use pymatgen to get bond distances
        with open(driver.cif_file) as f:
            cif_file = CifParser.from_string(f.read())

        cif_dict = cif_file.as_dict().values()[0]
        bonds = zip(cif_dict["_geom_bond_atom_site_label_1"], cif_dict["_geom_bond_atom_site_label_2"],
                    cif_dict["_geom_bond_distance"])
        bond_by_atom = defaultdict(lambda: [])
        for a1, a2, distance in bonds:
            distance = float(distance.replace("(", "").replace(")", ""))
            el1 = Element(re.sub('\d', "", a1))
            el2 = Element(re.sub('\d', "", a2))
            # Calculate amount which bonds are shorter than they are supposed to be
            bond_by_atom[a1].append(distance - (el1.atomic_radius + el2.atomic_radius))
            bond_by_atom[a2].append(distance - (el1.atomic_radius + el2.atomic_radius))

        # Sort by which bonds are the shortest compared to what we'd expect
        # Average over deviation from 4 shortest bonds
        sites = sorted(map(lambda tup: (tup[0], sum(sorted(tup[1])[:4])), bond_by_atom.items()), key=lambda tup: tup[1])
        return map(lambda tup: int(re.search("\d+", tup[0]).group(0)), sites)


def main():
    path_to_SXTL_dir = "/Users/eantono/Documents/program_files/xtal_refinement/SXTL/"
    # ins_path = "/Users/eantono/Documents/project_files/xtal_refinement/other_example/"
    ins_folder = "/Users/eantono/Documents/project_files/xtal_refinement/4-2-1-4_single_crystal/"
    # input_prefix = "1"
    output_prefix = "temp"
>>>>>>> 6ea5c5db

def test_all(path_to_SXTL_dir, ins_folder, input_prefix="absfac1", output_prefix="temp"):
    subdirs = os.listdir(ins_folder)
    for dirname in subdirs:
        if dirname[0] != "." and dirname[0] != "!":
            print dirname
            test_single(path_to_SXTL_dir, os.path.join(ins_folder, dirname), input_prefix, output_prefix)


def test_single(path_to_SXTL_dir, dirname, input_prefix="absfac1", output_prefix="temp", print_files=False):
    try:
        ins_path = os.path.join(dirname, "work") + "/"
        for filename in os.listdir(os.path.join(dirname, "Anton")):
            if ".hkl" in filename:
                shutil.copy(os.path.join(dirname, "Anton", filename),
                            os.path.join(ins_path, input_prefix + ".hkl"))
            if ".res" in filename:
                final_res = os.path.join(dirname, "Anton", filename)
    except Exception:
        print "File structure failure"
        print "~" * 50
        return

    try:
        opt = run_single(path_to_SXTL_dir, ins_path, input_prefix, output_prefix)
        opt_r1 = opt.r1_history[-1]
    except Exception, e:
        print "Optimizer failure: {}".format(e)
        print "~" * 50
        return
    r1_tol = 2e-4
    anton_r1 = float(re.search("REM R1 =  (\d\.\d+)", open(final_res).read()).group(1))
    print "Initial r1 = {}".format(opt.r1_history[0])
    print "Optimizer r1 = {}".format(opt_r1)
    print "Reference r1 = {}".format(anton_r1)
    if opt_r1 - anton_r1 > r1_tol:
        print "Not success!"
    if print_files:
        print "Optimizer final result:"
        print open(os.path.join(ins_path, output_prefix + ".res")).read()
        print "Reference final result:"
        print open(final_res).read()
    print "~" * 50


def run_single(path_to_SXTL_dir, ins_path, input_prefix="absfac1", output_prefix="temp"):
    opt = Optimizer()
<<<<<<< HEAD
    opt.run(path_to_SXTL_dir, ins_path, input_prefix, output_prefix)
    return opt

=======
    opt.run(path_to_SXTL_dir, ins_path, input_prefix, output_prefix, use_wine=True)
>>>>>>> 6ea5c5db

def main():
    path_to_SXTL_dir = "/Users/eantono/Documents/program_files/xtal_refinement/SXTL/"
    ins_folder = "/Users/eantono/Documents/project_files/xtal_refinement/copy/"
    subdir = "Er4Ru2InGe4"
    # path_to_SXTL_dir = "/Users/julialing/Documents/GitHub/crystal_refinement/shelxtl/SXTL/"
    # ins_path = "/Users/julialing/Documents/DataScience/crystal_refinement/temp/"

    # test_all(path_to_SXTL_dir, ins_folder)
    test_single(path_to_SXTL_dir, os.path.join(ins_folder, subdir + "/"), "absfac1", print_files=True)
    # run_single(path_to_SXTL_dir, os.path.join(ins_path, "work/"), "absfac1")

if __name__ == "__main__":
    main()

<|MERGE_RESOLUTION|>--- conflicted
+++ resolved
@@ -28,28 +28,17 @@
         os.chdir(ins_path)
         shutil.copy(ins_path + input_prefix + ".hkl", ins_path + output_prefix + ".hkl")
         shutil.copy(ins_path + input_prefix + ".ins", ins_path + output_prefix + ".ins")
-<<<<<<< HEAD
-        self.driver = SHELXDriver(ins_path=ins_path, prefix=output_prefix, path_to_SXTL_dir=path_to_SXTL_dir, use_wine=True)
-
-        # Run first iteration
+
+        self.driver = SHELXDriver(ins_path=ins_path, prefix=output_prefix, path_to_SXTL_dir=path_to_SXTL_dir, use_wine=use_wine)
+
+        # Run first iteration using xs
         self.driver.run_SHELXTL_command(cmd="xs")
         shutil.copy(ins_path + output_prefix + ".res", ins_path + output_prefix + ".ins")
 
         # Read in and run initial SHELXTL file
         ins_file = self.driver.get_ins_file()
         self.run_iter(ins_file)
-=======
-        driver = SHELXDriver(ins_path=ins_path, prefix=output_prefix, path_to_SXTL_dir=path_to_SXTL_dir, use_wine=use_wine)
-
-        # Run first iteration using xs
-        driver.run_SHELXTL_command(cmd="xs")
-        shutil.copy(ins_path + output_prefix + ".res", ins_path + output_prefix + ".ins")
-
-        # Read in and run initial SHELX file
-        ins_file = driver.get_ins_file()
-        self.run_iter(driver, ins_file)
-
->>>>>>> 6ea5c5db
+
         # Optimization
         if self.r1_history[-1] > 0.1:
             self.identify_sites()
@@ -60,7 +49,7 @@
         self.switch_elements()
         # There is currently an inherent assumption that switch elements will never be called after site mixing, since
         # after site mixing, the indices don't line up anymore
-<<<<<<< HEAD
+
         self.try_site_mixing()
         self.change_occupancy()
         self.try_exti()
@@ -71,23 +60,9 @@
     def run_iter(self, ins_file, ins_history=None, r1_history=None):
         """
         Run the given ins file through SHELXTL and record the file and resulting r1
-        :param self.driver:
-        :param ins_file:
-        :return:
-=======
-        self.try_site_mixing(driver)
-        self.change_occupancy(driver)
-        self.try_exti(driver)
-        self.try_anisotropy(driver)
-        self.use_suggested_weights(driver)
-
-    def run_iter(self, driver, ins_file, ins_history=None, r1_history=None):
-        """
-        Run the given ins file through SHELXTL and record the file and resulting r1
-        :param driver: SHELXDriver object
+
         :param ins_file: SHELXFile object
         :return res: SHELXFile object
->>>>>>> 6ea5c5db
         """
         if ins_history is None:
             ins_history = self.ins_history
@@ -99,8 +74,29 @@
         r1_history.append(res.r1)
         return res
 
-<<<<<<< HEAD
+    def get_bonds(self, ins_file):
+        """
+        Get the bonds defined in the given ins_file
+
+        :param ins_file: SHELXFile object
+        :return res: List of bond tuples (element 1, element 2, bond length)
+        """
+        ins_file.add_no_arg_command("ACTA")
+        self.driver.run_SHELXTL(ins_file)
+        ins_file.remove_command("ACTA")
+
+        with open(self.driver.cif_file) as f:
+            cif_file = CifParser.from_string(f.read())
+
+        cif_dict = cif_file.as_dict().values()[0]
+        return zip(cif_dict["_geom_bond_atom_site_label_1"], cif_dict["_geom_bond_atom_site_label_2"],
+                   [float(x.replace("(", "").replace(")", "")) for x in cif_dict["_geom_bond_distance"]])
+
     def identify_sites(self):
+        """
+        If the initial r1 is large, use bond lengths instead of the r1 score as the criteria for identifying which
+        electron density peaks are atom sites
+        """
         ins_file = self.driver.get_res_file()
         shortest_possible_bond = self.get_shortest_bond(ins_file)
         for i in range(5):
@@ -116,18 +112,9 @@
             self.run_iter(ins_file)
             ins_file = self.driver.get_res_file()
 
-    def is_converged(self, count, max_iter=100):
-        converged = False
-        if count >= max_iter or self.r1_history[-1] < 0.02:
-            converged = True
-        return converged
 
     def switch_elements(self):
         ins_file = self.driver.get_res_file()
-=======
-    def switch_elements(self, driver):
-        ins_file = driver.get_res_file()
->>>>>>> 6ea5c5db
 
         # Want to make changes from largest displacement to smallest
         displacements = map((lambda x: x.displacement), ins_file.crystal_sites)
@@ -137,7 +124,6 @@
             for elem in range(1, num_elems+1):
                 ins_file.change_element(i, elem)
                 self.run_iter(ins_file)
-            print zip(ins_file.elements, self.r1_history[-num_elems:])
             best_elem = np.argmin(self.r1_history[-num_elems:]) + 1
             ins_file.change_element(i, best_elem)
         self.run_iter(ins_file)
@@ -145,11 +131,6 @@
     def try_anisotropy(self):
         """
         Test if adding anisotropy reduces R1 value.  If it does, do so.
-<<<<<<< HEAD
-        :param self.driver: SHELXTL self.driver to run ins file
-=======
-        :param driver: SHELX driver to run ins file
->>>>>>> 6ea5c5db
         :return:
         """
 
@@ -167,11 +148,6 @@
     def try_exti(self):
         """
         Test if adding extinguishing reduces R1 value.  If it does, do so.
-<<<<<<< HEAD
-        :param self.driver: SHELXTL self.driver to run ins file
-=======
-        :param driver: SHELX driver to run ins file
->>>>>>> 6ea5c5db
         :return:
         """
 
@@ -189,22 +165,17 @@
     def try_add_q(self):
         """
         Try adding q peaks to main crystal sites if it decreases R value
-<<<<<<< HEAD
-        :param self.driver:
-=======
-        :param driver: SHELX driver
->>>>>>> 6ea5c5db
         :return:
         """
 
         r_before = self.r1_history[-1]
         ins_file = self.driver.get_res_file()
         prev_ins = copy.deepcopy(ins_file)
-<<<<<<< HEAD
 
         # This threshold could be scaled based on the potential atoms
         if ins_file.q_peaks[0].electron_density > 10:
             ins_file.move_q_to_crystal()
+            # Find best element for new site
             num_elems = len(ins_file.elements)
             for elem in range(1, num_elems + 1):
                 ins_file.change_element(len(ins_file.crystal_sites)-1, elem)
@@ -223,53 +194,20 @@
 
 
     def use_suggested_weights(self):
-        ins_file = self.driver.get_res_file()
-=======
-        ins_file.move_q_to_crystal()
-
-        # Find best element for new site
-        num_elems = len(ins_file.elements)
-        for elem in range(1, num_elems + 1):
-            ins_file.change_element(len(ins_file.crystal_sites)-1, elem)
-            self.run_iter(driver, ins_file)
-        best_elem = np.argmin(self.r1_history[-num_elems:]) + 1
-        ins_file.change_element(len(ins_file.crystal_sites)-1, best_elem)
-        self.run_iter(driver, ins_file)
-
-        #   If adding one peak helped, recursively try adding another peak until it stops helping
-        if self.r1_history[-1] < r_before:
-            self.try_add_q(driver)
-
-        #  If adding peak didn't help, take it back off
-        else:
-            self.run_iter(driver, prev_ins)
-
-
-    def use_suggested_weights(self, driver):
         """
         Stop re-initializing weights each time--use previously suggested weights
-        :param driver:
-        :return:
-        """
-        ins_file = driver.get_res_file()
->>>>>>> 6ea5c5db
+        :return:
+        """
+        ins_file = self.driver.get_res_file()
         ins_file.remove_command("WGHT")
         ins_file.commands.append(("WGHT", ins_file.suggested_weight_vals))
         self.run_iter(ins_file)
 
-<<<<<<< HEAD
-    def try_remove_site(self):
-        """
-        Try adding q peaks to main crystal sites if it decreases R value
-        :param self.driver:
-=======
-    def try_remove_site(self, driver, ml_model=False):
+    def try_remove_site(self, use_ml_model=False):
         """
         Remove crystal sites if they result in bond distances that are too short
-        :param driver: SHELX driver
         :param ml_model: if True, a machine learning model is used to predict the correct bond length.
                          if False, the ideal bond length is approximated as the sum of the atomic radii
->>>>>>> 6ea5c5db
         :return:
         """
 
@@ -277,39 +215,14 @@
         prev_ins = copy.deepcopy(ins_file)
         r_before = self.r1_history[-1]
         r_penalty = 1.1
-<<<<<<< HEAD
         bonds = self.get_bonds(ins_file)
-=======
-
-        #  Use CIF file to get distances between sites
-        ins_file.add_no_arg_command("ACTA")  # To write out CIF file
-        driver.run_SHELXTL(ins_file)
-        ins_file.remove_command("ACTA")
-        with open(driver.cif_file) as f:
-            cif_file = CifParser.from_string(f.read())
-        cif_dict = cif_file.as_dict().values()[0]
-        bonds = zip(cif_dict["_geom_bond_atom_site_label_1"], cif_dict["_geom_bond_atom_site_label_2"],
-                    cif_dict["_geom_bond_distance"])
->>>>>>> 6ea5c5db
-
         threshold = 0.1
         while True:
             ins_file = copy.deepcopy(prev_ins)
             to_delete = set()
             for a1, a2, distance in bonds:
-<<<<<<< HEAD
-                # calculate approxiate ideal bond length
-                # this should really be covalent radii
-                ideal_distance = utils.get_ideal_bond_length(a1, a2)
-=======
-                distance = float(distance.replace("(", "").replace(")", ""))  # Take off parenthesis
-                el1 = Element(re.sub('\d', "", a1))
-                el2 = Element(re.sub('\d', "", a2))
-                if not ml_model:
-                    # Use pymatgen to get approximate bond length = sum of atomic radii
-                    ideal_distance = (el1.atomic_radius + el2.atomic_radius)
+                ideal_distance = utils.get_ideal_bond_length(a1, a2, use_ml_model)
                 # if the distance is too small, remove the lower density atom
->>>>>>> 6ea5c5db
                 if (ideal_distance - distance) / ideal_distance > threshold:
                     a1_num = int(re.search('\d+', a1).group(0))
                     a2_num = int(re.search('\d+', a2).group(0))
@@ -347,51 +260,15 @@
             res = self.run_iter(ins_file)
             # if r1 or displacement go up, undo
             if self.r1_history[-1] > r_before or res.crystal_sites[i].displacement > displacement:
-<<<<<<< HEAD
                 self.run_iter(prev_ins)
 
     def try_site_mixing(self):
-        ins_file = self.driver.get_res_file()
-=======
-                self.run_iter(driver, prev_ins)
-
-    def get_specie(self, el, ox):
-        """
-        Return string for ion
-        :param el: Element abbreviation (eg. Fe, Au, ...)
-        :param ox: Oxidation number (eg. +2)
-        :return: eg. Fe2+
-        """
-        if ox > 0:
-            return el.symbol + str(ox) + "+"
-        else:
-            return el.symbol + str(abs(ox)) + "-"
-
-    def get_substitution_probability(self, el1, el2):
-        """
-        Use pymatgen to calculate substitution probability for use in site mixing
-        :param el1: name of first element
-        :param el2: name of second element
-        :return: total probability of substitution between two elements
-        """
-        sp = SubstitutionProbability()
-        total = 0
-
-        # Sum over all common oxidation states for both elements
-        for o1 in el1.common_oxidation_states:
-            for o2 in el2.common_oxidation_states:
-                total += sp.prob(self.get_specie(el1, o1), self.get_specie(el2, o2))
-        return total
-
-    def try_site_mixing(self, driver):
         """
         Try allowing site mixing, where a single crystal site might have mixed occupancy between two different elements
         Only handles pair-wise mixing.
         :param driver: SHELX driver
         """
-        ins_file = driver.get_res_file()
->>>>>>> 6ea5c5db
-
+        ins_file = self.driver.get_res_file()
         element_list = [Element(el.capitalize()) for el in ins_file.elements]
         pairs = []
         probability_threshold = 2E-4
@@ -409,42 +286,12 @@
         pairs = [tup[0] for tup in sorted(pairs, key=lambda tup: -tup[1])]
 
         tried = []
-<<<<<<< HEAD
-        for i in range(5):
+        # Keep adding site mixing until we've already tried adding site mixing at the top priority sites
+        while True:
             bonds = self.get_bonds(ins_file)
             mixing_priority = utils.site_mixing_priority(bonds)
-            i = mixing_priority[0]
-            if i in tried:
-                i = mixing_priority[1]
-                if i in tried:
-                    break
-            tried.append(i)
-            local_ins_history = [self.ins_history[-1]]
-            local_r1_history = [self.r1_history[-1]]
-            prev_ins = copy.deepcopy(ins_file)
-            for pair in pairs:
-                ins_file = copy.deepcopy(prev_ins)
-                ins_file.add_site_mixing(i, pair)
-                self.run_iter(ins_file, ins_history=local_ins_history, r1_history=local_r1_history)
-                occupancy_var = float(self.driver.get_res_file().fvar_vals[-1])
-                if occupancy_var < 0.0 or occupancy_var > 1.0:
-                    local_ins_history = local_ins_history[:-1]
-                    local_r1_history = local_r1_history[:-1]
-
-            best_idx = np.argmin(local_r1_history)
-            ins_file = local_ins_history[best_idx]
-            self.run_iter(ins_file)
-
-
-    def get_bonds(self, ins_file):
-=======
-
-        # Keep adding site mixing until we've already tried adding site mixing at the top priority sites
-        while True:
-            mixing_priority = self.site_mixing_priority(driver, ins_file)
             # In case of ties, find all top tied priorities
             top_priority = [priority for priority in mixing_priority if priority == mixing_priority[0]]
-
             # For each of these top priorities, try site mixing
             fail = 0
             for i in top_priority:
@@ -458,8 +305,8 @@
                 for pair in pairs:
                     ins_file = copy.deepcopy(prev_ins)
                     ins_file.add_site_mixing(site_number=i, mixing_element_indices=pair)
-                    self.run_iter(driver, ins_file, ins_history=local_ins_history, r1_history=local_r1_history)
-                    occupancy_var = float(driver.get_res_file().fvar_vals[-1])
+                    self.run_iter(ins_file, ins_history=local_ins_history, r1_history=local_r1_history)
+                    occupancy_var = float(self.driver.get_res_file().fvar_vals[-1])
 
                     # If the occupancy isn't really split, undo it
                     if occupancy_var < 0.02 or occupancy_var > 0.98:
@@ -468,63 +315,10 @@
 
                 best_idx = np.argmin(local_r1_history)
                 ins_file = local_ins_history[best_idx]
-                self.run_iter(driver, ins_file)
+                self.run_iter(ins_file)
             if fail == len(top_priority):
                 break
 
-
-    def site_mixing_priority(self, driver, ins_file):
-        """
-        Determines priority for adding in site mixing.  Finds most problematic sites based on whether bonds
-        are shorter than expected.
-        :param driver: SHELX driver
-        :param ins_file: SHELX File
-        :return:
-        """
-
-        # Generate CIF file
->>>>>>> 6ea5c5db
-        ins_file.add_no_arg_command("ACTA")
-        self.driver.run_SHELXTL(ins_file)
-        ins_file.remove_command("ACTA")
-
-<<<<<<< HEAD
-        with open(self.driver.cif_file) as f:
-            cif_file = CifParser.from_string(f.read())
-
-        cif_dict = cif_file.as_dict().values()[0]
-        return zip(cif_dict["_geom_bond_atom_site_label_1"], cif_dict["_geom_bond_atom_site_label_2"],
-                [float(x.replace("(", "").replace(")", "")) for x in cif_dict["_geom_bond_distance"]])
-=======
-        # Use pymatgen to get bond distances
-        with open(driver.cif_file) as f:
-            cif_file = CifParser.from_string(f.read())
-
-        cif_dict = cif_file.as_dict().values()[0]
-        bonds = zip(cif_dict["_geom_bond_atom_site_label_1"], cif_dict["_geom_bond_atom_site_label_2"],
-                    cif_dict["_geom_bond_distance"])
-        bond_by_atom = defaultdict(lambda: [])
-        for a1, a2, distance in bonds:
-            distance = float(distance.replace("(", "").replace(")", ""))
-            el1 = Element(re.sub('\d', "", a1))
-            el2 = Element(re.sub('\d', "", a2))
-            # Calculate amount which bonds are shorter than they are supposed to be
-            bond_by_atom[a1].append(distance - (el1.atomic_radius + el2.atomic_radius))
-            bond_by_atom[a2].append(distance - (el1.atomic_radius + el2.atomic_radius))
-
-        # Sort by which bonds are the shortest compared to what we'd expect
-        # Average over deviation from 4 shortest bonds
-        sites = sorted(map(lambda tup: (tup[0], sum(sorted(tup[1])[:4])), bond_by_atom.items()), key=lambda tup: tup[1])
-        return map(lambda tup: int(re.search("\d+", tup[0]).group(0)), sites)
-
-
-def main():
-    path_to_SXTL_dir = "/Users/eantono/Documents/program_files/xtal_refinement/SXTL/"
-    # ins_path = "/Users/eantono/Documents/project_files/xtal_refinement/other_example/"
-    ins_folder = "/Users/eantono/Documents/project_files/xtal_refinement/4-2-1-4_single_crystal/"
-    # input_prefix = "1"
-    output_prefix = "temp"
->>>>>>> 6ea5c5db
 
 def test_all(path_to_SXTL_dir, ins_folder, input_prefix="absfac1", output_prefix="temp"):
     subdirs = os.listdir(ins_folder)
@@ -548,13 +342,13 @@
         print "~" * 50
         return
 
-    try:
-        opt = run_single(path_to_SXTL_dir, ins_path, input_prefix, output_prefix)
-        opt_r1 = opt.r1_history[-1]
-    except Exception, e:
-        print "Optimizer failure: {}".format(e)
-        print "~" * 50
-        return
+    # try:
+    opt = run_single(path_to_SXTL_dir, ins_path, input_prefix, output_prefix)
+    opt_r1 = opt.r1_history[-1]
+    # except Exception, e:
+    #     print "Optimizer failure: {}".format(e)
+    #     print "~" * 50
+    #     return
     r1_tol = 2e-4
     anton_r1 = float(re.search("REM R1 =  (\d\.\d+)", open(final_res).read()).group(1))
     print "Initial r1 = {}".format(opt.r1_history[0])
@@ -572,13 +366,9 @@
 
 def run_single(path_to_SXTL_dir, ins_path, input_prefix="absfac1", output_prefix="temp"):
     opt = Optimizer()
-<<<<<<< HEAD
-    opt.run(path_to_SXTL_dir, ins_path, input_prefix, output_prefix)
+    opt.run(path_to_SXTL_dir, ins_path, input_prefix, output_prefix, use_wine=True)
     return opt
 
-=======
-    opt.run(path_to_SXTL_dir, ins_path, input_prefix, output_prefix, use_wine=True)
->>>>>>> 6ea5c5db
 
 def main():
     path_to_SXTL_dir = "/Users/eantono/Documents/program_files/xtal_refinement/SXTL/"
@@ -587,8 +377,8 @@
     # path_to_SXTL_dir = "/Users/julialing/Documents/GitHub/crystal_refinement/shelxtl/SXTL/"
     # ins_path = "/Users/julialing/Documents/DataScience/crystal_refinement/temp/"
 
-    # test_all(path_to_SXTL_dir, ins_folder)
-    test_single(path_to_SXTL_dir, os.path.join(ins_folder, subdir + "/"), "absfac1", print_files=True)
+    test_all(path_to_SXTL_dir, ins_folder)
+    # test_single(path_to_SXTL_dir, os.path.join(ins_folder, subdir + "/"), "absfac1", print_files=True)
     # run_single(path_to_SXTL_dir, os.path.join(ins_path, "work/"), "absfac1")
 
 if __name__ == "__main__":
